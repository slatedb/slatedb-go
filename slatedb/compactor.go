--- conflicted
+++ resolved
@@ -247,13 +247,8 @@
 		}
 	}
 
-<<<<<<< HEAD
-	srsByID := make(map[uint32]compacted.SortedRun)
+	srsByID := make(map[uint32]compaction2.SortedRun)
 	for _, sr := range dbState.Compacted {
-=======
-	srsByID := make(map[uint32]compaction2.SortedRun)
-	for _, sr := range dbState.compacted {
->>>>>>> e3e6a927
 		srsByID[sr.ID] = sr
 	}
 
