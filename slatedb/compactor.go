--- conflicted
+++ resolved
@@ -247,13 +247,8 @@
 		}
 	}
 
-<<<<<<< HEAD
-	srsByID := make(map[uint32]levels.SortedRun)
+	srsByID := make(map[uint32]compacted.SortedRun)
 	for _, sr := range dbState.Compacted {
-=======
-	srsByID := make(map[uint32]compacted.SortedRun)
-	for _, sr := range dbState.compacted {
->>>>>>> af49c9ba
 		srsByID[sr.ID] = sr
 	}
 
